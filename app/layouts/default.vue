--- conflicted
+++ resolved
@@ -27,23 +27,14 @@
   <UPage
     :ui="{
       root: 'flex flex-col lg:grid lg:grid-cols-12 lg:gap-6',
-<<<<<<< HEAD
       left: 'lg:col-span-3',
       center: 'lg:col-span-9 mr-auto sm:mx-4',
-=======
-      left: 'lg:col-span-3 max-w-[450px] min-w-[275px]',
-      center: tocCollapsed ? 'lg:col-span-9 mr-auto sm:mx-4' : (tocData?.hasToc && !tocData?.isEditorEnabled ? 'lg:col-span-6 mr-auto sm:mx-4' : 'lg:col-span-9 mr-auto sm:mx-4'),
->>>>>>> f941aca9
       right: 'lg:col-span-3 order-first lg:order-last'
     }"
   >
     <template #left>
       <UPageAside>
-<<<<<<< HEAD
         <UContentNavigation :navigation="processedNavigation" class="pl-4" />
-=======
-        <UContentNavigation :navigation="processedNavigation" class="ml-4" />
->>>>>>> f941aca9
       </UPageAside>
     </template>
     <main>
